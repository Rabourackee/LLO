<<<<<<< HEAD
// Layered Reasoning Mystery Game
// A dynamic mystery game with layered reveal functionality
=======
// MODIFIED: 2025-04-14 13:20
// Helper function to extract keywords from a story for anti-repetition
function extractKeywords(text) {
  // Simple implementation - look for common nouns and distinctive words
  const keywords = [];
  
  // Try to find setting/location
  const locationMatches = text.match(/(?:house|apartment|building|office|hospital|school|university|forest|beach|mountain|city|town|village|farm|mansion|castle|hotel|motel|cabin|cottage|laboratory|basement|attic|cellar|room|kitchen|bathroom|bedroom|library|study|park|garden|road|street|highway|lake|river|ocean|sea|island|desert|cemetery|graveyard|church|temple|museum|restaurant|cafe|bar|club|theater|cinema|store|shop|mall|market|factory|warehouse|station|airport|harbor|dock|bridge|tunnel|cave|mine|bunker|prison|jail|asylum|hospital|clinic|morgue)/gi);
  
  if (locationMatches) {
    // Get unique locations
    const uniqueLocations = [...new Set(locationMatches.map(loc => loc.toLowerCase()))];
    keywords.push(...uniqueLocations.slice(0, 2)); // Take at most 2 locations
  }
  
  // Try to find distinctive objects
  const objectMatches = text.match(/(?:gun|knife|sword|weapon|poison|drug|pill|medicine|book|diary|journal|letter|note|message|phone|computer|laptop|tablet|camera|photo|picture|painting|drawing|map|key|lock|door|window|box|chest|safe|briefcase|bag|suitcase|wallet|money|coin|jewelry|ring|necklace|watch|clock|vehicle|car|truck|bicycle|motorcycle|boat|ship|airplane|helicopter|blood|body|corpse|skull|bone|fire|water|rain|snow|storm|umbrella|rope|chain|tape|wire|tool|device|machine|equipment|instrument|clothing|jacket|coat|hat|mask|glove|shoe|boot|footprint|fingerprint|evidence|clue|mystery|crime|murder|death|accident|suicide|bomb|explosion|earthquake|flood|storm|disease|virus|infection|needle|syringe|flask|bottle|candle|light|flashlight|mirror|glass|crystal|statue|toy|game|puzzle|symbol|sign|mark|badge|card|ticket|gift|flower|plant|tree|food|drink|alcohol|drug|cigarette|smoke|ash|dust|dirt|mud|stone|rock|metal|gold|silver|diamond|gem|fossil|skeleton|animal|pet|dog|cat|bird|fish|insect|spider)/gi);
  
  if (objectMatches) {
    const uniqueObjects = [...new Set(objectMatches.map(obj => obj.toLowerCase()))];
    keywords.push(...uniqueObjects.slice(0, 3)); // Take at most 3 objects
  }
  
  // Try to find distinctive concepts/themes
  const conceptMatches = text.match(/(?:murder|crime|theft|robbery|kidnapping|disappearance|mystery|puzzle|riddle|secret|conspiracy|cult|ritual|ceremony|sacrifice|experiment|research|investigation|detective|police|suspect|victim|witness|alibi|motive|clue|evidence|proof|theory|confession|truth|lie|deception|betrayal|revenge|jealousy|greed|fear|terror|horror|shock|trauma|memory|amnesia|identity|disguise|transformation|illusion|hallucination|vision|dream|nightmare|paranoia|insanity|madness|obsession|addiction|curse|haunting|ghost|spirit|supernatural|paranormal|psychic|occult|magic|science|technology|experiment|discovery|invention|code|cipher|encryption|message|pattern|prophecy|prediction|omen|sign|symbol|ritual|ceremony|cult|religion|belief|faith|myth|legend|history|past|future|time|space|dimension|reality|perception|consciousness|mind|soul|life|death|afterlife|heaven|hell|limbo|purgatory|reincarnation|undead|zombie|vampire|werewolf|monster|creature|alien|mutant|hybrid|clone|android|robot|AI|program|virus|infection|disease|plague|epidemic|pandemic|poison|toxin|radiation|explosion|disaster|catastrophe|apocalypse|extinction|survival|escape|rescue|trap|cage|prison|confinement|isolation|abandonment|loneliness|relationship|family|parent|child|sibling|spouse|partner|friend|enemy|rival|employer|employee|student|teacher|leader|follower|hero|villain|corruption|conspiracy|cover-up|scandal|politics|government|military|war|battle|conflict|attack|defense|weapon|bomb|missile|nuclear|biological|chemical|power|control|influence|manipulation|coercion|blackmail|extortion|threat|danger|risk|safety|protection|security|surveillance|watching|following|stalking|hunt|chase|escape|hide|seek|find|lose|gain|money|wealth|poverty|inheritance|debt|contract|deal|bargain|oath|promise|betrayal|loyalty|honor|shame|guilt|innocence|justice|injustice|law|crime|punishment|revenge|forgiveness)/gi);
  
  if (conceptMatches) {
    const uniqueConcepts = [...new Set(conceptMatches.map(concept => concept.toLowerCase()))];
    keywords.push(...uniqueConcepts.slice(0, 3)); // Take at most 3 concepts
  }
  
  // Return unique keywords, up to 8 total
  return [...new Set(keywords)].slice(0, 8);
}// MODIFIED: 2025-04-14 13:10
// Function to generate a unique ID
function generateUniqueId() {
  return Date.now().toString(36) + Math.random().toString(36).substring(2);
}import './style.css';
>>>>>>> 17edd2e3

import OpenAI from 'openai';

// Game configuration
const CONFIG = {
  apiModel: "gpt-4o",          // API model to use
  maxHistory: 10,              // Maximum history records
  minSlidesBeforeReveal: 4,    // Minimum cards needed before reveal phase
  insightDuration: 5000,       // Insight badge display time (milliseconds)
  // 添加每种卡片类型的最大数量限制
  maxCardCounts: {
    Character: 5,              // 人物卡最大数量
    Evidence: 6,               // 证据卡最大数量
    Location: 4,               // 地点卡最大数量
    Action: 6                  // 行动卡最大数量
  }
};

// Game state
let gameState = {
  slides: [],                // Array of slide types
  content: [],               // Array of slide contents
  originalContent: [],       // Original content (before updates)
  currentIndex: -1,          // Current slide index
  phase: "initial",          // Game phase: initial, investigating, reveal, conclusion
  insightChain: [],          // Insight chain tracking stack
  insightLevel: 0,           // Current insight depth
  modifiedSlides: new Set(), // Set of updated slides
  previousMysteries: [],     // Array of previous mystery themes (to avoid repetition)
  isLoading: false,          // Loading state
  correctAnswer: null,       // Correct answer (for theory phase)
  slideCounts: {             // Counts of each slide type
    Character: 0,
    Evidence: 0,
    Location: 0,
    Action: 0
  }
};

// Initialize OpenAI
let openai;

// DOM elements
const elements = {};

// Check if API key exists
function checkAPIKey() {
  try {
    // Read API key from .env file
    const apiKey = import.meta.env.VITE_OPENAI_API_KEY;
    
    if (!apiKey) {
      console.error("API key not found. Make sure VITE_OPENAI_API_KEY is in your .env file");
      return false;
    }
    
    console.log("API key found");
    return true;
  } catch (error) {
    console.error("Error checking API key:", error);
    
    // Try using global variable as fallback
    if (typeof window.OPENAI_API_KEY !== 'undefined') {
      console.log("Using API key from global variable");
      return true;
    }
    
    return false;
  }
}

// Initialize game
async function setup() {
  try {
    // Cache DOM elements
    cacheElements();
    
    // Check API key
    if (!checkAPIKey()) {
      elements.connectionStatus.textContent = "API Error";
      elements.connectionStatus.classList.add('error');
      elements.instructionBar.textContent = 
        "API key not found. Please check if VITE_OPENAI_API_KEY is in your .env file";
      return;
    }
    
    // Get API key
    let apiKey;
    try {
      apiKey = import.meta.env.VITE_OPENAI_API_KEY;
    } catch (e) {
      // If environment variable is not available, try global variable
      apiKey = window.OPENAI_API_KEY;
    }
    
    // Initialize OpenAI client
    openai = new OpenAI({
      apiKey: apiKey,
      dangerouslyAllowBrowser: true 
    });
    
    // Attach event listeners
    attachEventListeners();
    
    // Set up UI
    updateUI();
    
    // Log successful initialization
    console.log("Layered Reasoning Mystery Game initialized successfully");
    
  } catch (error) {
    showError(`Initialization Error: ${error.message}`);
    console.error("Initialization Error:", error);
  }
}

// Cache DOM elements
function cacheElements() {
  elements.caseCard = document.getElementById('case-card');
  elements.cardContent = document.getElementById('card-content');
  elements.slideIndicator = document.getElementById('slide-indicator');
  elements.instructionBar = document.getElementById('instruction-bar');
  elements.loadingOverlay = document.getElementById('loading-overlay');
  elements.loadingMessage = document.getElementById('loading-message');
  elements.gamePhase = document.getElementById('game-phase');
  elements.connectionStatus = document.getElementById('connection-status');
  elements.revealPanel = document.getElementById('reveal-panel');
  elements.insightBadge = document.getElementById('insight-badge');
  elements.depthLevel = document.getElementById('depth-level');
  elements.slideHistory = document.getElementById('slide-history');
  
  // Control buttons
  elements.mysteryBtn = document.getElementById('btn-mystery');
  elements.evidenceBtn = document.getElementById('btn-evidence');
  elements.characterBtn = document.getElementById('btn-character');
  elements.locationBtn = document.getElementById('btn-location');
  elements.actionBtn = document.getElementById('btn-action');
  elements.revealBtn = document.getElementById('btn-reveal');
  
  // Navigation buttons
  elements.backBtn = document.getElementById('btn-back');
  elements.forwardBtn = document.getElementById('btn-forward');
  elements.returnBtn = document.getElementById('btn-return');
  
  // Theory buttons - get all buttons with theory-btn class
  elements.theoryBtns = document.querySelectorAll('.theory-btn');
}

// Attach event listeners
function attachEventListeners() {
  // Control buttons
  elements.mysteryBtn.addEventListener('click', () => createMysterySlide());
  elements.evidenceBtn.addEventListener('click', () => createSlide('Evidence'));
  elements.characterBtn.addEventListener('click', () => createSlide('Character'));
  elements.locationBtn.addEventListener('click', () => createSlide('Location'));
  elements.actionBtn.addEventListener('click', () => createSlide('Action'));
  elements.revealBtn.addEventListener('click', () => createSlide('Reveal'));
  
  // Navigation buttons
  elements.backBtn.addEventListener('click', navigateBack);
  elements.forwardBtn.addEventListener('click', navigateForward);
  elements.returnBtn.addEventListener('click', navigateReturn);
  
  // Theory buttons
  elements.theoryBtns.forEach(button => {
    button.addEventListener('click', event => {
      const theoryNumber = parseInt(event.target.dataset.theory);
      submitTheory(theoryNumber);
    });
  });
  
  // Keyboard navigation
  document.addEventListener('keydown', handleKeyPress);
}

// Handle keyboard shortcuts
function handleKeyPress(event) {
  // Ignore keys if loading
  if (gameState.isLoading) return;
  
  const key = event.key.toLowerCase();
  
  // Handle based on key
  switch(key) {
    // Card types
    case 'm': createMysterySlide(); break;
    case 'e': createSlide('Evidence'); break;
    case 'c': createSlide('Character'); break;
    case 'l': createSlide('Location'); break;
    case 'a': createSlide('Action'); break;
    case 'r': createSlide('Reveal'); break;
    
    // Navigation
    case 'b': navigateBack(); break;
    case 'f': navigateForward(); break;
    case 't': navigateReturn(); break;
    
    // Theory selection
    case '1': case '2': case '3': case '4': case '5':
      if (gameState.phase === 'reveal') {
        submitTheory(parseInt(key));
      }
      break;
  }
}

// Create a new mystery card
async function createMysterySlide() {
  // Check if already loading
  if (gameState.isLoading) return;
  
  // If already in a game, confirm reset
  if (gameState.slides.length > 0) {
    if (!confirm("Starting a new mystery will reset your current progress. Continue?")) {
      return;
    }
  }
  
  // Show loading state
  setLoading(true, "Generating new mystery...");
  
  try {
    // Reset game state
    resetGameState();
    
    // Generate system prompt
    const systemPrompt = createMysterySystemPrompt();
    
    // Generate user prompt
    const userPrompt = "Create a short, concise murder mystery puzzle. End with a clear one-sentence statement of the core mystery to solve.";
    
    // Call API to generate mystery
    const messages = [
      { role: "system", content: systemPrompt },
      { role: "user", content: userPrompt }
    ];
    
    const response = await openai.chat.completions.create({
      model: CONFIG.apiModel,
      messages: messages
    });
    
    // Get mystery content
    const mysteryContent = response.choices[0].message.content;
    
    // Extract this mystery's identifier (to avoid repetition)
    const mysteryIdentifier = extractMysteryIdentifier(mysteryContent);
    gameState.previousMysteries.push(mysteryIdentifier);
    
    // Add to game state
    gameState.slides.push("Mystery");
    gameState.content.push(mysteryContent);
    gameState.originalContent.push(mysteryContent);
    gameState.currentIndex = 0;
    gameState.phase = "investigating";
    
    // Update UI
    updateUI();
    updatePhaseIndicator();
    updateSlideHistory();
    
    // Hide loading state
    setLoading(false);
    
  } catch (error) {
    console.error("Create mystery error:", error);
    showError(`Create mystery error: ${error.message}`);
    setLoading(false);
  }
}

// Create mystery generation system prompt
function createMysterySystemPrompt() {
  let prompt = `You are a mystery game writer. Your task is to create a short, logical murder mystery.
Guidelines:
- Keep the story simple, logical, and solvable.
- Use clear motives, locations, and limited characters.
- Limit setting to 1-2 scenes. Keep it grounded.
- Write only a single paragraph, with a one-sentence riddle at the end.
- Response must be 50-100 words total, no more.
- Do not include any meta information, instructions, or additional content.`;

  // Add previous mysteries to avoid repetition
  if (gameState.previousMysteries.length > 0) {
    prompt += `\n\nAvoid these previous themes: ${gameState.previousMysteries.join(", ")}`;
  }

  return prompt;
}

// Extract identifier from mystery content
function extractMysteryIdentifier(content) {
  // Get first sentence or first 50 characters
  const firstSentenceMatch = content.match(/^([^.!?]+[.!?])/);
  if (firstSentenceMatch && firstSentenceMatch[1]) {
    return firstSentenceMatch[1].trim();
  }
  return content.substring(0, 50).trim();
}

// Create a new slide of specified type
async function createSlide(slideType) {
  // Check if already loading
  if (gameState.isLoading) return;
  
  // Check if need to start with Mystery first
  if (gameState.slides.length === 0) {
    elements.instructionBar.textContent = "You need to create a Mystery card first. Press M to start.";
    return;
  }
  
  // Check if already in conclusion phase
  if (gameState.phase === "conclusion") {
    elements.instructionBar.textContent = "This mystery is solved. Press M to start a new mystery.";
    return;
  }
  
  // Check if at end of cards
  if (gameState.currentIndex < gameState.slides.length - 1) {
    elements.instructionBar.textContent = "Navigate to the end before adding new content.";
    return;
  }
  
  // 检查每种卡片类型的限制 - 修改此部分代码
  if (slideType !== "Reveal" && slideType !== "Mystery") {
    // 检查特定类型的卡片是否已达到最大数量
    if (gameState.slideCounts[slideType] >= CONFIG.maxCardCounts[slideType]) {
      elements.instructionBar.textContent = `已达到${slideType}卡的最大数量(${CONFIG.maxCardCounts[slideType]}张)，请尝试其他类型的卡片。`;
      return;
    }
    
    // 更新卡片计数
    gameState.slideCounts[slideType]++;
  }
  
  // Show loading state
  setLoading(true, `Generating ${slideType} content...`);
  
  try {
    // Generate system prompt
    const systemPrompt = createSlideSystemPrompt(slideType);
    
    // Prepare context of existing cards
    const messages = [{ role: "system", content: systemPrompt }];
    
    // Add all previous cards as context
    for (let i = 0; i < gameState.slides.length; i++) {
      messages.push(
        { role: "user", content: `${gameState.slides[i]} Card:` },
        { role: "assistant", content: gameState.content[i] }
      );
    }
    
    // Add specific request for this card type
    messages.push({ role: "user", content: `Generate a ${slideType} card for this mystery.` });
    
    // Special handling for Reveal card
    if (slideType === "Reveal") {
      // Ensure we have enough cards
      if (gameState.slides.length < CONFIG.minSlidesBeforeReveal) {
        elements.instructionBar.textContent = 
          `Need more investigation before reveal. Add at least ${CONFIG.minSlidesBeforeReveal - gameState.slides.length} more cards.`;
        setLoading(false);
        return;
      }
      
      // Special system reminder for Reveal card
      messages.push({
        role: "system",
        content: "Remember to create exactly 5 theories, 4 true and 1 false. Clearly number them as Theory #1, Theory #2, etc."
      });
      
      // Update game phase
      gameState.phase = "reveal";
    }
    
    // Call API to generate content
    const response = await openai.chat.completions.create({
      model: CONFIG.apiModel,
      messages: messages
    });
    
    // Get card content
    const slideContent = response.choices[0].message.content;
    
    // For Reveal card, determine which theory is false
    if (slideType === "Reveal") {
      // Ask which theory is false
      const falseTheoryMessages = [
        ...messages,
        { role: "assistant", content: slideContent },
        { role: "user", content: "Which theory number contains a false statement? Reply with just one number 1-5." }
      ];
      
      const falseTheoryResponse = await openai.chat.completions.create({
        model: CONFIG.apiModel,
        messages: falseTheoryMessages
      });
      
      const falseTheoryContent = falseTheoryResponse.choices[0].message.content;
      const falseTheoryNumber = parseInt(falseTheoryContent.match(/\d+/)[0]);
      
      // Store correct answer
      gameState.correctAnswer = falseTheoryNumber;
      console.log(`Theory #${falseTheoryNumber} is incorrect`);
    }
    
    // Add to game state
    gameState.slides.push(slideType);
    gameState.content.push(slideContent);
    gameState.originalContent.push(slideContent);
    gameState.currentIndex = gameState.slides.length - 1;
    
    // For specific cards, enter insight chain
    if (slideType === "Evidence" || slideType === "Character" || slideType === "Action") {
      enterInsightChain();
    }
    
    // Update UI
    updateUI();
    updatePhaseIndicator();
    updateSlideHistory();
    
    // Hide loading state
    setLoading(false);
    
  } catch (error) {
    console.error(`Create ${slideType} card error:`, error);
    showError(`Create ${slideType} error: ${error.message}`);
    setLoading(false);
  }
}

// Create system prompt for different card types
function createSlideSystemPrompt(slideType) {
  let basePrompt = `You are assisting an interactive mystery game. Players insert slides to discover clues.
Your job is to generate short and essential narrative content, always in English.
Content must be extremely concise (max 2-3 sentences).
Focus only on new information that directly relates to the mystery.
All clues must make logical sense together.`;

  // Add specific instructions based on card type
  switch(slideType) {
    case "Evidence":
      return basePrompt + `\n\nFor this Evidence slide:\n- Describe one physical clue in 1-2 sentences maximum.\n- Be direct and factual, avoid speculation.\n- Focus on what's observed, not what it means.`;
      
    case "Character":
      return basePrompt + `\n\nFor this Character slide:\n- Introduce one person in 1-2 sentences maximum.\n- Include only their name, role, and a very brief statement.\n- Keep it minimal but revealing.`;
      
    case "Location":
      return basePrompt + `\n\nFor this Location slide:\n- Describe one place in 1-2 sentences maximum.\n- Include just one distinctive detail.\n- Be direct and specific.`;
      
    case "Action":
      return basePrompt + `\n\nFor this Action slide:\n- Describe one investigation step in 1-2 sentences maximum.\n- Focus only on what is done and what it reveals.\n- Be concise and clear.`;
      
    case "Reveal":
      return basePrompt + `\n\nFor this Reveal slide:\n1. Write exactly 5 theories (numbered 1-5).\n2. Each must be exactly 1 sentence.\n3. Four theories should be true, one false.\n4. The false one should be plausible but wrong.\n5. End with: 'Which theory is false?'`;
      
    default:
      return basePrompt;
  }
}

// Enter insight chain
function enterInsightChain() {
  // Only enter if not already in insight chain
  if (gameState.insightLevel === 0) {
    gameState.insightLevel = 1;
    gameState.insightChain.push(gameState.currentIndex);
    elements.instructionBar.textContent = 
      "New insight path found. Add more cards or press T to process insight.";
    updateInsightIndicator();
  }
}

// Update insight depth indicator
function updateInsightIndicator() {
  elements.depthLevel.textContent = gameState.insightLevel;
  
  // If in insight chain, add visual class
  if (gameState.insightLevel > 0) {
    elements.depthLevel.parentElement.classList.add('active');
  } else {
    elements.depthLevel.parentElement.classList.remove('active');
  }
}

// Navigate backward
function navigateBack() {
  if (gameState.isLoading) return;
  
  if (gameState.slides.length === 0) {
    elements.instructionBar.textContent = "No cards yet. Press M to start a mystery.";
    return;
  }
  
  if (gameState.currentIndex > 0) {
    gameState.currentIndex--;
    updateUI();
    elements.cardContent.classList.add('transition');
    setTimeout(() => {
      elements.cardContent.classList.remove('transition');
    }, 400);
  } else {
    elements.instructionBar.textContent = "Already at the first card.";
  }
}

// Navigate forward
function navigateForward() {
  if (gameState.isLoading) return;
  
  if (gameState.slides.length === 0) {
    elements.instructionBar.textContent = "No cards yet. Press M to start a mystery.";
    return;
  }
  
  if (gameState.currentIndex < gameState.slides.length - 1) {
    gameState.currentIndex++;
    updateUI();
    elements.cardContent.classList.add('transition');
    setTimeout(() => {
      elements.cardContent.classList.remove('transition');
    }, 400);
  } else {
    elements.instructionBar.textContent = "Already at the last card. Add more content to continue.";
  }
}

// Return navigation (from insight chain)
async function navigateReturn() {
  if (gameState.isLoading) return;
  
  // Check if in insight chain
  if (gameState.insightLevel <= 0) {
    elements.instructionBar.textContent = "Not in an insight chain.";
    return;
  }
  
  // Show loading state
  setLoading(true, "Processing insight...");
  
  try {
    // Get index to return to
    const returnIndex = gameState.insightChain.pop();
    
    // Reduce insight level
    gameState.insightLevel--;
    
    // If exiting chain completely, update earlier cards
    if (gameState.insightLevel === 0) {
      await updateSlidesWithNewInsights();
    }
    
    // Go to return index
    gameState.currentIndex = returnIndex;
    
    // Update UI
    updateUI();
    updateInsightIndicator();
    updateSlideHistory();
    
    // Hide loading
    setLoading(false);
    
  } catch (error) {
    console.error("Return from insight chain error:", error);
    showError(`Process insight error: ${error.message}`);
    setLoading(false);
  }
}

// Update cards after completing insight chain
async function updateSlidesWithNewInsights() {
  // Identify cards that should be updated
  const slidesToUpdate = [];
  
  // Find out which cards should be updated based on discoveries
  for (let i = 0; i < gameState.slides.length - 1; i++) {
    // Skip already updated cards
    if (gameState.modifiedSlides.has(i)) {
      continue;
    }
    
    // Character cards affected by Evidence or Action
    if (gameState.slides[i] === "Character") {
      // Look for subsequent Evidence or Action cards
      let hasRelevantLaterSlide = false;
      for (let j = i + 1; j < gameState.slides.length; j++) {
        if (gameState.slides[j] === "Evidence" || gameState.slides[j] === "Action") {
          hasRelevantLaterSlide = true;
          break;
        }
      }
      
      if (hasRelevantLaterSlide) {
        slidesToUpdate.push(i);
      }
    }
    
    // Evidence cards affected by Character or Action
    if (gameState.slides[i] === "Evidence") {
      // Look for subsequent Character or Action cards
      let hasRelevantLaterSlide = false;
      for (let j = i + 1; j < gameState.slides.length; j++) {
        if (gameState.slides[j] === "Character" || gameState.slides[j] === "Action") {
          hasRelevantLaterSlide = true;
          break;
        }
      }
      
      if (hasRelevantLaterSlide) {
        slidesToUpdate.push(i);
      }
    }
    
    // Location cards affected by any subsequent card
    if (gameState.slides[i] === "Location") {
      // Check if there are any subsequent cards
      if (i < gameState.slides.length - 1) {
        slidesToUpdate.push(i);
      }
    }
  }
  
  // Skip if no cards to update
  if (slidesToUpdate.length === 0) {
    elements.instructionBar.textContent = "No cards to update with new insights.";
    return;
  }
  
  // Update indicator while processing
  elements.instructionBar.textContent = `Updating cards with new insights...`;
  
  // Update each card
  for (let i = 0; i < slidesToUpdate.length; i++) {
    const index = slidesToUpdate[i];
    
    // Update loading message to show progress
    elements.loadingMessage.textContent = 
      `Updating ${gameState.slides[index]} card (${i + 1}/${slidesToUpdate.length})...`;
    
    // Update card
    await updateSlideWithNewInsights(index);
    
    // Mark as modified
    gameState.modifiedSlides.add(index);
  }
  
  // Show completion
  elements.instructionBar.textContent = 
    `Updated cards with deeper insights.`;
  
  // If currently viewing an updated card, refresh content
  if (gameState.modifiedSlides.has(gameState.currentIndex)) {
    showInsightBadge();
  }
}

// Update specific card with new insights
async function updateSlideWithNewInsights(slideIndex) {
  try {
    // Create system prompt based on card type
    const slideType = gameState.slides[slideIndex];
    const systemPrompt = createUpdateSystemPrompt(slideType);
    
    // Create messages array
    const messages = [
      { role: "system", content: systemPrompt }
    ];
    
    // Add original content
    messages.push({ 
      role: "user", 
      content: `Original ${slideType} content: ${gameState.originalContent[slideIndex]}`
    });
    
    // Add all content discovered after this card
    let laterDiscoveries = "Later discoveries:";
    for (let i = slideIndex + 1; i < gameState.slides.length; i++) {
      laterDiscoveries += `\n\n${gameState.slides[i]} Card: ${gameState.content[i]}`;
    }
    
    messages.push({ role: "user", content: laterDiscoveries });
    
    // Request update
    messages.push({ 
      role: "user", 
      content: `Update this ${slideType} card based on new discoveries. Keep it very brief (1-2 sentences).`
    });
    
    // Call API
    const response = await openai.chat.completions.create({
      model: CONFIG.apiModel,
      messages: messages
    });
    
    // Get updated content
    const updatedContent = response.choices[0].message.content;
    
    // Update game state
    gameState.content[slideIndex] = updatedContent;
    
  } catch (error) {
    console.error(`Update card ${slideIndex} error:`, error);
    // Fall back to original content on failure
    gameState.content[slideIndex] = gameState.originalContent[slideIndex];
  }
}

// Create system prompt for updating cards
function createUpdateSystemPrompt(slideType) {
  let basePrompt = `You are updating a card in a mystery game with new insights. Be extremely concise.

Guidelines:
- Start with "New insight:" to indicate this is updated information
- Reveal one key new interpretation based on later discoveries
- Keep the update to 1-2 sentences maximum
- Focus only on key information, no extra details
- Be direct and clear`;

  return basePrompt;
}

// Submit theory answer
async function submitTheory(theoryNumber) {
  if (gameState.isLoading) return;
  if (gameState.phase !== "reveal") return;
  
  // Show loading
  setLoading(true, "Generating conclusion...");
  
  try {
    // Check if correct
    const isCorrect = (theoryNumber === gameState.correctAnswer);
    
    // Create messages for conclusion
    const messages = [
      {
        role: "system",
        content: `Generate a brief conclusion for the mystery based on whether the player correctly identified the false theory.

${isCorrect ? 
  "They correctly identified the false theory. Provide a concise solution in 2-3 sentences." : 
  `They incorrectly thought Theory #${theoryNumber} was false, when Theory #${gameState.correctAnswer} was false. Provide a brief flawed conclusion.`}

Keep it under 100 words total.`
      }
    ];
    
    // Add all card history
    for (let i = 0; i < gameState.slides.length; i++) {
      messages.push(
        { role: "user", content: `${gameState.slides[i]} Card:` },
        { role: "assistant", content: gameState.content[i] }
      );
    }
    
    // Add theory choice
    messages.push({ 
      role: "user", 
      content: isCorrect ? 
        `I think Theory #${theoryNumber} is false.` : 
        `I think Theory #${theoryNumber} is false (but actually Theory #${gameState.correctAnswer} is false).`
    });
    
<<<<<<< HEAD
    // Call API to get conclusion
    const response = await openai.chat.completions.create({
      model: CONFIG.apiModel,
=======
    // Send the request to OpenAI
    const completion = await openai.chat.completions.create({
      model: "gpt-4o",
>>>>>>> 17edd2e3
      messages: messages
    });
    
    // Get conclusion
    const conclusion = response.choices[0].message.content;
    
    // Add to game state
    gameState.slides.push("Conclusion");
    gameState.content.push(conclusion);
    gameState.originalContent.push(conclusion);
    gameState.currentIndex = gameState.slides.length - 1;
    gameState.phase = "conclusion";
    
    // Update UI
    updateUI();
    updatePhaseIndicator();
    updateSlideHistory();
    
    // Hide theory panel
    elements.revealPanel.classList.remove('active');
    
    // Hide loading
    setLoading(false);
    
  } catch (error) {
    console.error("Submit theory error:", error);
    showError(`Generate conclusion error: ${error.message}`);
    setLoading(false);
  }
}

// Temporarily show insight badge
function showInsightBadge() {
  elements.insightBadge.classList.add('visible');
  setTimeout(() => {
    elements.insightBadge.classList.remove('visible');
  }, CONFIG.insightDuration);
}

// Set loading state
function setLoading(isLoading, message = "Processing...") {
  gameState.isLoading = isLoading;
  
  if (isLoading) {
    elements.loadingOverlay.classList.add('active');
    elements.loadingMessage.textContent = message;
  } else {
    elements.loadingOverlay.classList.remove('active');
  }
}

// Show error message
function showError(message) {
  elements.connectionStatus.textContent = "Error";
  elements.connectionStatus.classList.add('error');
  elements.instructionBar.textContent = message;
  
  // Log to console
  console.error(message);
  
  // Reset error state after delay
  setTimeout(() => {
    elements.connectionStatus.textContent = "API Ready";
    elements.connectionStatus.classList.remove('error');
  }, 5000);
}

// Update UI based on current game state
function updateUI() {
  // Update card content
  if (gameState.currentIndex >= 0 && gameState.currentIndex < gameState.content.length) {
    // Special handling for Reveal card format
    if (gameState.slides[gameState.currentIndex] === "Reveal") {
      // Format theories
      const content = gameState.content[gameState.currentIndex];
      let formattedContent = '';
      
      // Split by lines
      const lines = content.split('\n');
      for (const line of lines) {
        if (line.trim() === '') continue;
        
        if (line.trim().startsWith('Theory #')) {
          formattedContent += `<div class="theory-item">${line}</div>`;
        } else {
          formattedContent += `<p>${line}</p>`;
        }
      }
      
      elements.cardContent.innerHTML = formattedContent;
      elements.revealPanel.classList.add('active');
      
      // Update button text to English
      elements.theoryBtns.forEach((btn, index) => {
        btn.textContent = `Theory ${index + 1}`;
      });
      document.querySelector('.theory-prompt').textContent = "Which theory is false?";
      
    } else {
      // Regular cards
      elements.revealPanel.classList.remove('active');
      
      // Check if this card has been updated
      if (gameState.modifiedSlides.has(gameState.currentIndex)) {
        // Format with insight highlighting
        const content = gameState.content[gameState.currentIndex];
        
        // Add special class for updated content
        elements.cardContent.className = "card-content updated";
        
        // If content starts with "New insight:" or similar, wrap in insight div
        if (/^New insight:|^Upon further|^A closer look/i.test(content)) {
          const firstSentenceEnd = content.indexOf('.');
          if (firstSentenceEnd > 0) {
            const firstPart = content.substring(0, firstSentenceEnd + 1);
            const restContent = content.substring(firstSentenceEnd + 1);
            elements.cardContent.innerHTML = `<div class="insight-highlight">${firstPart}</div>${restContent}`;
          } else {
            elements.cardContent.textContent = content;
          }
        } else {
          elements.cardContent.textContent = content;
        }
      } else {
        // Regular unmodified content
        elements.cardContent.className = "card-content";
        elements.cardContent.textContent = gameState.content[gameState.currentIndex];
      }
    }
    
    // Update card indicator
    elements.slideIndicator.textContent = 
      `${gameState.slides[gameState.currentIndex]} ${gameState.currentIndex + 1}/${gameState.slides.length}`;
    
    // Add updated indicator if needed
    if (gameState.modifiedSlides.has(gameState.currentIndex)) {
      elements.slideIndicator.textContent += " ★";
    }
    
  } else {
    // No cards yet
    elements.cardContent.innerHTML = `
      <p>Welcome to the Layered Reasoning Mystery Game.</p>
      <p>Press <kbd>M</kbd> to start a new investigation.</p>
      <p>Each mystery contains hidden layers of truth that will be revealed as your investigation deepens.</p>`;
    elements.slideIndicator.textContent = "Welcome";
    elements.revealPanel.classList.remove('active');
  }
  
  // Update instruction bar based on game phase
  updateInstructionBar();
  
  // Update insight indicator
  updateInsightIndicator();
  
  // Update button labels to English
  updateButtonLabels();
}

// Update button labels to English
function updateButtonLabels() {
  if (elements.mysteryBtn) elements.mysteryBtn.innerHTML = 'M<span>Mystery</span>';
  if (elements.evidenceBtn) elements.evidenceBtn.innerHTML = 'E<span>Evidence</span>';
  if (elements.characterBtn) elements.characterBtn.innerHTML = 'C<span>Character</span>';
  if (elements.locationBtn) elements.locationBtn.innerHTML = 'L<span>Location</span>';
  if (elements.actionBtn) elements.actionBtn.innerHTML = 'A<span>Action</span>';
  if (elements.revealBtn) elements.revealBtn.innerHTML = 'R<span>Reveal</span>';
  
  if (elements.backBtn) elements.backBtn.innerHTML = '<span>⯇</span>Back (B)';
  if (elements.forwardBtn) elements.forwardBtn.innerHTML = 'Forward (F)<span>⯈</span>';
  if (elements.returnBtn) elements.returnBtn.innerHTML = '<span>⟲</span>Return (T)';
  
  // Update depth indicator
  document.querySelector('.depth-label').textContent = 'Insight Depth:';
  
  // Update insight badge
  elements.insightBadge.textContent = 'New Insight';
}

// Update instruction bar based on current state
function updateInstructionBar() {
  // Skip if loading
  if (gameState.isLoading) return;
  
  switch(gameState.phase) {
    case "initial":
      elements.instructionBar.textContent = "Press M key to start a new mystery investigation.";
      break;
      
    case "investigating":
      if (gameState.insightLevel > 0) {
        elements.instructionBar.textContent = 
          `In insight chain (level ${gameState.insightLevel}). Press T to process or continue exploring.`;
      } else if (gameState.modifiedSlides.has(gameState.currentIndex)) {
        elements.instructionBar.textContent = "This content has been updated with new insights.";
      } else if (gameState.slides.length < CONFIG.minSlidesBeforeReveal) {
        elements.instructionBar.textContent = 
          `Add more cards (E/C/L/A) to investigate. Need ${CONFIG.minSlidesBeforeReveal - gameState.slides.length} more cards before reveal.`;
      } else {
        elements.instructionBar.textContent = 
          "Add cards to investigate (E/C/L/A). Navigate with F/B. Press R for reveal when ready.";
      }
      break;
      
    case "reveal":
      elements.instructionBar.textContent = "Which theory is false? Select a theory number (1-5).";
      break;
      
    case "conclusion":
      elements.instructionBar.textContent = "Mystery solved. Press M to start a new investigation.";
      break;
  }
}

// Update phase indicator
function updatePhaseIndicator() {
  let phaseText = "";
  
  switch(gameState.phase) {
    case "initial":
      phaseText = "Phase: Waiting for new mystery";
      break;
    case "investigating":
      phaseText = "Phase: Active investigation";
      break;
    case "reveal":
      phaseText = "Phase: Theory evaluation";
      break;
    case "conclusion":
      phaseText = "Phase: Case closed";
      break;
  }
  
  elements.gamePhase.textContent = phaseText;
}

// Update slide history display
function updateSlideHistory() {
  // Clear current history
  elements.slideHistory.innerHTML = "";
  
  // Add each card
  for (let i = 0; i < gameState.slides.length; i++) {
    const historyItem = document.createElement('div');
    historyItem.className = 'history-item';
    historyItem.textContent = `${i + 1}: ${gameState.slides[i]}`;
    
    // Add active class for current card
    if (i === gameState.currentIndex) {
      historyItem.classList.add('active');
    }
    
    // Add updated class for modified cards
    if (gameState.modifiedSlides.has(i)) {
      historyItem.classList.add('updated');
    }
    
    // Add click event to navigate
    historyItem.addEventListener('click', () => {
      if (!gameState.isLoading) {
        gameState.currentIndex = i;
        updateUI();
      }
    });
    
    // Add to history
    elements.slideHistory.appendChild(historyItem);
  }
}

// Reset game state
function resetGameState() {
  // Keep previous mysteries to ensure uniqueness
  const prevMysteries = [...gameState.previousMysteries];
  
  // Reset state
  gameState = {
    slides: [],
    content: [],
    originalContent: [],
    currentIndex: -1,
    phase: "initial",
    insightChain: [],
    insightLevel: 0,
    modifiedSlides: new Set(),
    previousMysteries: prevMysteries,
    isLoading: false,
    correctAnswer: null,
    slideCounts: {
      Character: 0,
      Evidence: 0,
      Location: 0,
      Action: 0
    }
  };
  
  // Reset UI elements
  elements.revealPanel.classList.remove('active');
  elements.cardContent.className = "card-content";
  elements.insightBadge.classList.remove('visible');
  elements.slideHistory.innerHTML = "";
  updatePhaseIndicator();
}

// Support for global variable API key (if needed)
window.OPENAI_API_KEY = ""; // Set directly here if not using .env

// Initialize game when DOM is loaded
window.setup = setup;
document.addEventListener('DOMContentLoaded', setup);<|MERGE_RESOLUTION|>--- conflicted
+++ resolved
@@ -1,46 +1,5 @@
-<<<<<<< HEAD
 // Layered Reasoning Mystery Game
 // A dynamic mystery game with layered reveal functionality
-=======
-// MODIFIED: 2025-04-14 13:20
-// Helper function to extract keywords from a story for anti-repetition
-function extractKeywords(text) {
-  // Simple implementation - look for common nouns and distinctive words
-  const keywords = [];
-  
-  // Try to find setting/location
-  const locationMatches = text.match(/(?:house|apartment|building|office|hospital|school|university|forest|beach|mountain|city|town|village|farm|mansion|castle|hotel|motel|cabin|cottage|laboratory|basement|attic|cellar|room|kitchen|bathroom|bedroom|library|study|park|garden|road|street|highway|lake|river|ocean|sea|island|desert|cemetery|graveyard|church|temple|museum|restaurant|cafe|bar|club|theater|cinema|store|shop|mall|market|factory|warehouse|station|airport|harbor|dock|bridge|tunnel|cave|mine|bunker|prison|jail|asylum|hospital|clinic|morgue)/gi);
-  
-  if (locationMatches) {
-    // Get unique locations
-    const uniqueLocations = [...new Set(locationMatches.map(loc => loc.toLowerCase()))];
-    keywords.push(...uniqueLocations.slice(0, 2)); // Take at most 2 locations
-  }
-  
-  // Try to find distinctive objects
-  const objectMatches = text.match(/(?:gun|knife|sword|weapon|poison|drug|pill|medicine|book|diary|journal|letter|note|message|phone|computer|laptop|tablet|camera|photo|picture|painting|drawing|map|key|lock|door|window|box|chest|safe|briefcase|bag|suitcase|wallet|money|coin|jewelry|ring|necklace|watch|clock|vehicle|car|truck|bicycle|motorcycle|boat|ship|airplane|helicopter|blood|body|corpse|skull|bone|fire|water|rain|snow|storm|umbrella|rope|chain|tape|wire|tool|device|machine|equipment|instrument|clothing|jacket|coat|hat|mask|glove|shoe|boot|footprint|fingerprint|evidence|clue|mystery|crime|murder|death|accident|suicide|bomb|explosion|earthquake|flood|storm|disease|virus|infection|needle|syringe|flask|bottle|candle|light|flashlight|mirror|glass|crystal|statue|toy|game|puzzle|symbol|sign|mark|badge|card|ticket|gift|flower|plant|tree|food|drink|alcohol|drug|cigarette|smoke|ash|dust|dirt|mud|stone|rock|metal|gold|silver|diamond|gem|fossil|skeleton|animal|pet|dog|cat|bird|fish|insect|spider)/gi);
-  
-  if (objectMatches) {
-    const uniqueObjects = [...new Set(objectMatches.map(obj => obj.toLowerCase()))];
-    keywords.push(...uniqueObjects.slice(0, 3)); // Take at most 3 objects
-  }
-  
-  // Try to find distinctive concepts/themes
-  const conceptMatches = text.match(/(?:murder|crime|theft|robbery|kidnapping|disappearance|mystery|puzzle|riddle|secret|conspiracy|cult|ritual|ceremony|sacrifice|experiment|research|investigation|detective|police|suspect|victim|witness|alibi|motive|clue|evidence|proof|theory|confession|truth|lie|deception|betrayal|revenge|jealousy|greed|fear|terror|horror|shock|trauma|memory|amnesia|identity|disguise|transformation|illusion|hallucination|vision|dream|nightmare|paranoia|insanity|madness|obsession|addiction|curse|haunting|ghost|spirit|supernatural|paranormal|psychic|occult|magic|science|technology|experiment|discovery|invention|code|cipher|encryption|message|pattern|prophecy|prediction|omen|sign|symbol|ritual|ceremony|cult|religion|belief|faith|myth|legend|history|past|future|time|space|dimension|reality|perception|consciousness|mind|soul|life|death|afterlife|heaven|hell|limbo|purgatory|reincarnation|undead|zombie|vampire|werewolf|monster|creature|alien|mutant|hybrid|clone|android|robot|AI|program|virus|infection|disease|plague|epidemic|pandemic|poison|toxin|radiation|explosion|disaster|catastrophe|apocalypse|extinction|survival|escape|rescue|trap|cage|prison|confinement|isolation|abandonment|loneliness|relationship|family|parent|child|sibling|spouse|partner|friend|enemy|rival|employer|employee|student|teacher|leader|follower|hero|villain|corruption|conspiracy|cover-up|scandal|politics|government|military|war|battle|conflict|attack|defense|weapon|bomb|missile|nuclear|biological|chemical|power|control|influence|manipulation|coercion|blackmail|extortion|threat|danger|risk|safety|protection|security|surveillance|watching|following|stalking|hunt|chase|escape|hide|seek|find|lose|gain|money|wealth|poverty|inheritance|debt|contract|deal|bargain|oath|promise|betrayal|loyalty|honor|shame|guilt|innocence|justice|injustice|law|crime|punishment|revenge|forgiveness)/gi);
-  
-  if (conceptMatches) {
-    const uniqueConcepts = [...new Set(conceptMatches.map(concept => concept.toLowerCase()))];
-    keywords.push(...uniqueConcepts.slice(0, 3)); // Take at most 3 concepts
-  }
-  
-  // Return unique keywords, up to 8 total
-  return [...new Set(keywords)].slice(0, 8);
-}// MODIFIED: 2025-04-14 13:10
-// Function to generate a unique ID
-function generateUniqueId() {
-  return Date.now().toString(36) + Math.random().toString(36).substring(2);
-}import './style.css';
->>>>>>> 17edd2e3
 
 import OpenAI from 'openai';
 
@@ -56,7 +15,10 @@
     Evidence: 6,               // 证据卡最大数量
     Location: 4,               // 地点卡最大数量
     Action: 6                  // 行动卡最大数量
-  }
+  },
+  // 添加关联触发概率配置
+  associationThreshold: 0.75,  // 关联触发阈值，高于此值才触发关联
+  maxAssociationsPerGame: 3    // 每个游戏最多触发关联的次数
 };
 
 // Game state
@@ -77,7 +39,10 @@
     Evidence: 0,
     Location: 0,
     Action: 0
-  }
+  },
+  // 添加关联机制状态
+  associationCount: 0,       // 当前已触发关联次数
+  associationTargets: [],    // 存储强关联对象 [{sourceIndex, targetIndex, reason}]
 };
 
 // Initialize OpenAI
@@ -321,7 +286,8 @@
 - Limit setting to 1-2 scenes. Keep it grounded.
 - Write only a single paragraph, with a one-sentence riddle at the end.
 - Response must be 50-100 words total, no more.
-- Do not include any meta information, instructions, or additional content.`;
+- Do not include any meta information, instructions, or additional content.
+- Create opportunities for strong logical connections to emerge (contradictions, revelations, etc.)`;
 
   // Add previous mysteries to avoid repetition
   if (gameState.previousMysteries.length > 0) {
@@ -364,7 +330,7 @@
     return;
   }
   
-  // 检查每种卡片类型的限制 - 修改此部分代码
+  // 检查每种卡片类型的限制
   if (slideType !== "Reveal" && slideType !== "Mystery") {
     // 检查特定类型的卡片是否已达到最大数量
     if (gameState.slideCounts[slideType] >= CONFIG.maxCardCounts[slideType]) {
@@ -454,9 +420,9 @@
     gameState.originalContent.push(slideContent);
     gameState.currentIndex = gameState.slides.length - 1;
     
-    // For specific cards, enter insight chain
-    if (slideType === "Evidence" || slideType === "Character" || slideType === "Action") {
-      enterInsightChain();
+    // 修改：检查新卡片和现有卡片之间的强关联
+    if (slideType === "Evidence" || slideType === "Character" || slideType === "Action" || slideType === "Location") {
+      await checkForStrongAssociations(gameState.currentIndex);
     }
     
     // Update UI
@@ -480,21 +446,22 @@
 Your job is to generate short and essential narrative content, always in English.
 Content must be extremely concise (max 2-3 sentences).
 Focus only on new information that directly relates to the mystery.
-All clues must make logical sense together.`;
+All clues must make logical sense together.
+Occasionally introduce elements that could strongly relate to or contradict earlier information.`;
 
   // Add specific instructions based on card type
   switch(slideType) {
     case "Evidence":
-      return basePrompt + `\n\nFor this Evidence slide:\n- Describe one physical clue in 1-2 sentences maximum.\n- Be direct and factual, avoid speculation.\n- Focus on what's observed, not what it means.`;
+      return basePrompt + `\n\nFor this Evidence slide:\n- Describe one physical clue in 1-2 sentences maximum.\n- Be direct and factual, avoid speculation.\n- Focus on what's observed, not what it means.\n- Consider adding details that might confirm or contradict previously known information.`;
       
     case "Character":
-      return basePrompt + `\n\nFor this Character slide:\n- Introduce one person in 1-2 sentences maximum.\n- Include only their name, role, and a very brief statement.\n- Keep it minimal but revealing.`;
+      return basePrompt + `\n\nFor this Character slide:\n- Introduce one person in 1-2 sentences maximum.\n- Include only their name, role, and a very brief statement.\n- Keep it minimal but revealing.\n- Consider adding details about alibi, background, or connections that might relate to previous clues.`;
       
     case "Location":
-      return basePrompt + `\n\nFor this Location slide:\n- Describe one place in 1-2 sentences maximum.\n- Include just one distinctive detail.\n- Be direct and specific.`;
+      return basePrompt + `\n\nFor this Location slide:\n- Describe one place in 1-2 sentences maximum.\n- Include just one distinctive detail.\n- Be direct and specific.\n- Consider including elements that might connect to previous characters or evidence.`;
       
     case "Action":
-      return basePrompt + `\n\nFor this Action slide:\n- Describe one investigation step in 1-2 sentences maximum.\n- Focus only on what is done and what it reveals.\n- Be concise and clear.`;
+      return basePrompt + `\n\nFor this Action slide:\n- Describe one investigation step in 1-2 sentences maximum.\n- Focus only on what is done and what it reveals.\n- Be concise and clear.\n- Consider revealing information that contradicts or provides new insight into previous evidence or statements.`;
       
     case "Reveal":
       return basePrompt + `\n\nFor this Reveal slide:\n1. Write exactly 5 theories (numbered 1-5).\n2. Each must be exactly 1 sentence.\n3. Four theories should be true, one false.\n4. The false one should be plausible but wrong.\n5. End with: 'Which theory is false?'`;
@@ -504,14 +471,119 @@
   }
 }
 
-// Enter insight chain
-function enterInsightChain() {
-  // Only enter if not already in insight chain
+// 新增：检查强关联
+async function checkForStrongAssociations(slideIndex) {
+  // 如果已达到关联次数上限，则跳过
+  if (gameState.associationCount >= CONFIG.maxAssociationsPerGame) {
+    console.log("Already reached maximum association triggers for this game.");
+    return;
+  }
+  
+  // 获取当前卡片
+  const currentSlideType = gameState.slides[slideIndex];
+  const currentContent = gameState.content[slideIndex];
+  
+  // 寻找潜在的关联对象（跳过Mystery和当前卡片）
+  const potentialTargets = [];
+  for (let i = 0; i < gameState.slides.length - 1; i++) {
+    // 跳过Mystery卡和已修改的卡片
+    if (gameState.slides[i] === "Mystery" || gameState.modifiedSlides.has(i)) {
+      continue;
+    }
+    
+    potentialTargets.push(i);
+  }
+  
+  // 如果没有潜在目标，直接返回
+  if (potentialTargets.length === 0) {
+    return;
+  }
+  
+  // 随机选择最多3个潜在目标进行检查
+  const shuffled = potentialTargets.sort(() => 0.5 - Math.random());
+  const selectedTargets = shuffled.slice(0, Math.min(3, potentialTargets.length));
+  
+  // 创建系统提示
+  const systemPrompt = `You are analyzing a mystery game where players discover clues.
+Your task is to determine if a new card has a strong logical connection to a previous card.
+A strong connection must involve one of these specific scenarios:
+1. Direct contradiction - A clear factual conflict (like timeline inconsistencies)
+2. Identity revelation - Revealing someone's true identity or role
+3. Physical connection - A physical object matches or connects to another (like a key fitting a lock)
+4. Alibi invalidation - Evidence proves a statement was false
+5. Misleading information - Earlier assumptions are proven incorrect
+
+Rate on a scale of 0.0-1.0 how strongly connected these cards are, with 0.0 being no connection and 1.0 being definitive connection.
+Only high ratings (${CONFIG.associationThreshold} or higher) indicate a true connection.
+If rating is below ${CONFIG.associationThreshold}, return "No strong connection."
+If rating is ${CONFIG.associationThreshold} or higher, explain the exact logical relationship in one sentence.`;
+
+  // 检查每个选定的目标
+  for (const targetIndex of selectedTargets) {
+    const targetSlideType = gameState.slides[targetIndex];
+    const targetContent = gameState.content[targetIndex];
+    
+    // 创建消息
+    const messages = [
+      { role: "system", content: systemPrompt },
+      { role: "user", content: `Previous ${targetSlideType} card: ${targetContent}\n\nNew ${currentSlideType} card: ${currentContent}\n\nIs there a strong logical connection between these cards? Rate from 0.0-1.0 and explain if ≥${CONFIG.associationThreshold}.` }
+    ];
+    
+    // 调用API
+    const response = await openai.chat.completions.create({
+      model: CONFIG.apiModel,
+      messages: messages
+    });
+    
+    const analysisResult = response.choices[0].message.content;
+    
+    // 解析结果
+    if (analysisResult.includes("No strong connection")) {
+      console.log(`No strong connection found between card ${slideIndex} and card ${targetIndex}`);
+      continue;
+    }
+    
+    // 提取关联评分和原因
+    let rating = 0.0;
+    const ratingMatch = analysisResult.match(/(\d+\.\d+)/);
+    if (ratingMatch) {
+      rating = parseFloat(ratingMatch[1]);
+    }
+    
+    // 如果评分超过阈值，触发关联
+    if (rating >= CONFIG.associationThreshold) {
+      console.log(`Strong connection found! Rating: ${rating} between card ${slideIndex} and card ${targetIndex}`);
+      
+      // 提取关联原因
+      let reason = analysisResult.replace(/\d+\.\d+/, "").replace(/Rating:|\r|\n/g, "").trim();
+      
+      // 存储关联信息
+      gameState.associationTargets.push({
+        sourceIndex: slideIndex,
+        targetIndex: targetIndex,
+        reason: reason
+      });
+      
+      // 进入洞察链
+      enterInsightChain(targetIndex);
+      
+      // 增加关联计数
+      gameState.associationCount++;
+      
+      // 只触发一个关联
+      break;
+    }
+  }
+}
+
+// 修改：进入洞察链
+function enterInsightChain(targetIndex) {
+  // 只有当未在洞察链中时才进入
   if (gameState.insightLevel === 0) {
     gameState.insightLevel = 1;
-    gameState.insightChain.push(gameState.currentIndex);
+    gameState.insightChain.push(targetIndex);
     elements.instructionBar.textContent = 
-      "New insight path found. Add more cards or press T to process insight.";
+      "Strong connection discovered! Press T to revisit the connected card with new insight.";
     updateInsightIndicator();
   }
 }
@@ -570,40 +642,45 @@
   }
 }
 
-// Return navigation (from insight chain)
+// 修改：从洞察链返回
 async function navigateReturn() {
   if (gameState.isLoading) return;
   
-  // Check if in insight chain
+  // 检查是否在洞察链中
   if (gameState.insightLevel <= 0) {
-    elements.instructionBar.textContent = "Not in an insight chain.";
+    elements.instructionBar.textContent = "No active connections to process.";
     return;
   }
   
-  // Show loading state
-  setLoading(true, "Processing insight...");
+  // 显示加载状态
+  setLoading(true, "Processing connection insight...");
   
   try {
-    // Get index to return to
-    const returnIndex = gameState.insightChain.pop();
-    
-    // Reduce insight level
+    // 获取返回索引（目标卡片）
+    const targetIndex = gameState.insightChain.pop();
+    
+    // 减少洞察级别
     gameState.insightLevel--;
     
-    // If exiting chain completely, update earlier cards
+    // 如果完全退出链，则更新目标卡片
     if (gameState.insightLevel === 0) {
-      await updateSlidesWithNewInsights();
-    }
-    
-    // Go to return index
-    gameState.currentIndex = returnIndex;
-    
-    // Update UI
+      // 找到最近添加的关联
+      const association = gameState.associationTargets.find(assoc => assoc.targetIndex === targetIndex);
+      
+      if (association) {
+        await updateSlideWithAssociation(association);
+      }
+    }
+    
+    // 转到目标卡片
+    gameState.currentIndex = targetIndex;
+    
+    // 更新UI
     updateUI();
     updateInsightIndicator();
     updateSlideHistory();
     
-    // Hide loading
+    // 隐藏加载
     setLoading(false);
     
   } catch (error) {
@@ -613,156 +690,57 @@
   }
 }
 
-// Update cards after completing insight chain
-async function updateSlidesWithNewInsights() {
-  // Identify cards that should be updated
-  const slidesToUpdate = [];
-  
-  // Find out which cards should be updated based on discoveries
-  for (let i = 0; i < gameState.slides.length - 1; i++) {
-    // Skip already updated cards
-    if (gameState.modifiedSlides.has(i)) {
-      continue;
-    }
-    
-    // Character cards affected by Evidence or Action
-    if (gameState.slides[i] === "Character") {
-      // Look for subsequent Evidence or Action cards
-      let hasRelevantLaterSlide = false;
-      for (let j = i + 1; j < gameState.slides.length; j++) {
-        if (gameState.slides[j] === "Evidence" || gameState.slides[j] === "Action") {
-          hasRelevantLaterSlide = true;
-          break;
-        }
-      }
-      
-      if (hasRelevantLaterSlide) {
-        slidesToUpdate.push(i);
-      }
-    }
-    
-    // Evidence cards affected by Character or Action
-    if (gameState.slides[i] === "Evidence") {
-      // Look for subsequent Character or Action cards
-      let hasRelevantLaterSlide = false;
-      for (let j = i + 1; j < gameState.slides.length; j++) {
-        if (gameState.slides[j] === "Character" || gameState.slides[j] === "Action") {
-          hasRelevantLaterSlide = true;
-          break;
-        }
-      }
-      
-      if (hasRelevantLaterSlide) {
-        slidesToUpdate.push(i);
-      }
-    }
-    
-    // Location cards affected by any subsequent card
-    if (gameState.slides[i] === "Location") {
-      // Check if there are any subsequent cards
-      if (i < gameState.slides.length - 1) {
-        slidesToUpdate.push(i);
-      }
-    }
-  }
-  
-  // Skip if no cards to update
-  if (slidesToUpdate.length === 0) {
-    elements.instructionBar.textContent = "No cards to update with new insights.";
-    return;
-  }
-  
-  // Update indicator while processing
-  elements.instructionBar.textContent = `Updating cards with new insights...`;
-  
-  // Update each card
-  for (let i = 0; i < slidesToUpdate.length; i++) {
-    const index = slidesToUpdate[i];
-    
-    // Update loading message to show progress
-    elements.loadingMessage.textContent = 
-      `Updating ${gameState.slides[index]} card (${i + 1}/${slidesToUpdate.length})...`;
-    
-    // Update card
-    await updateSlideWithNewInsights(index);
-    
-    // Mark as modified
-    gameState.modifiedSlides.add(index);
-  }
-  
-  // Show completion
-  elements.instructionBar.textContent = 
-    `Updated cards with deeper insights.`;
-  
-  // If currently viewing an updated card, refresh content
-  if (gameState.modifiedSlides.has(gameState.currentIndex)) {
-    showInsightBadge();
-  }
-}
-
-// Update specific card with new insights
-async function updateSlideWithNewInsights(slideIndex) {
+// 新增：基于关联更新卡片
+async function updateSlideWithAssociation(association) {
   try {
-    // Create system prompt based on card type
-    const slideType = gameState.slides[slideIndex];
-    const systemPrompt = createUpdateSystemPrompt(slideType);
-    
-    // Create messages array
+    // 获取目标卡片和源卡片信息
+    const targetIndex = association.targetIndex;
+    const sourceIndex = association.sourceIndex;
+    const targetSlideType = gameState.slides[targetIndex];
+    const sourceSlideType = gameState.slides[sourceIndex];
+    
+    // 创建系统提示
+    const systemPrompt = `You are updating a card in a mystery game based on a strong logical connection.
+A new ${sourceSlideType} card has revealed information that directly connects to this ${targetSlideType} card.
+The connection is: ${association.reason}
+
+Guidelines for the update:
+- Start with "New insight:" to indicate this is updated information
+- Focus specifically on the logical connection between the cards
+- Keep the update to 1-2 sentences maximum
+- Be direct and clear about how this changes our understanding
+- The update should feel like an "aha!" moment that changes perspective`;
+
+    // 创建消息
     const messages = [
-      { role: "system", content: systemPrompt }
+      { role: "system", content: systemPrompt },
+      { role: "user", content: `Original ${targetSlideType} content: ${gameState.originalContent[targetIndex]}` },
+      { role: "user", content: `New ${sourceSlideType} content that creates the connection: ${gameState.content[sourceIndex]}` },
+      { role: "user", content: `Update this ${targetSlideType} card based on the strong connection. Keep it very brief (1-2 sentences).` }
     ];
     
-    // Add original content
-    messages.push({ 
-      role: "user", 
-      content: `Original ${slideType} content: ${gameState.originalContent[slideIndex]}`
-    });
-    
-    // Add all content discovered after this card
-    let laterDiscoveries = "Later discoveries:";
-    for (let i = slideIndex + 1; i < gameState.slides.length; i++) {
-      laterDiscoveries += `\n\n${gameState.slides[i]} Card: ${gameState.content[i]}`;
-    }
-    
-    messages.push({ role: "user", content: laterDiscoveries });
-    
-    // Request update
-    messages.push({ 
-      role: "user", 
-      content: `Update this ${slideType} card based on new discoveries. Keep it very brief (1-2 sentences).`
-    });
-    
-    // Call API
+    // 调用API
     const response = await openai.chat.completions.create({
       model: CONFIG.apiModel,
       messages: messages
     });
     
-    // Get updated content
+    // 获取更新内容
     const updatedContent = response.choices[0].message.content;
     
-    // Update game state
-    gameState.content[slideIndex] = updatedContent;
+    // 更新游戏状态
+    gameState.content[targetIndex] = updatedContent;
+    
+    // 标记为已修改
+    gameState.modifiedSlides.add(targetIndex);
+    
+    console.log(`Updated card ${targetIndex} based on connection with card ${sourceIndex}`);
     
   } catch (error) {
-    console.error(`Update card ${slideIndex} error:`, error);
-    // Fall back to original content on failure
-    gameState.content[slideIndex] = gameState.originalContent[slideIndex];
-  }
-}
-
-// Create system prompt for updating cards
-function createUpdateSystemPrompt(slideType) {
-  let basePrompt = `You are updating a card in a mystery game with new insights. Be extremely concise.
-
-Guidelines:
-- Start with "New insight:" to indicate this is updated information
-- Reveal one key new interpretation based on later discoveries
-- Keep the update to 1-2 sentences maximum
-- Focus only on key information, no extra details
-- Be direct and clear`;
-
-  return basePrompt;
+    console.error(`Update card association error:`, error);
+    // 出错时保留原始内容
+    gameState.content[association.targetIndex] = gameState.originalContent[association.targetIndex];
+  }
 }
 
 // Submit theory answer
@@ -807,15 +785,9 @@
         `I think Theory #${theoryNumber} is false (but actually Theory #${gameState.correctAnswer} is false).`
     });
     
-<<<<<<< HEAD
     // Call API to get conclusion
     const response = await openai.chat.completions.create({
       model: CONFIG.apiModel,
-=======
-    // Send the request to OpenAI
-    const completion = await openai.chat.completions.create({
-      model: "gpt-4o",
->>>>>>> 17edd2e3
       messages: messages
     });
     
@@ -1008,7 +980,7 @@
     case "investigating":
       if (gameState.insightLevel > 0) {
         elements.instructionBar.textContent = 
-          `In insight chain (level ${gameState.insightLevel}). Press T to process or continue exploring.`;
+          `Strong connection found! Press T to view insight or continue exploring.`;
       } else if (gameState.modifiedSlides.has(gameState.currentIndex)) {
         elements.instructionBar.textContent = "This content has been updated with new insights.";
       } else if (gameState.slides.length < CONFIG.minSlidesBeforeReveal) {
@@ -1109,7 +1081,10 @@
       Evidence: 0,
       Location: 0,
       Action: 0
-    }
+    },
+    // 重置关联机制状态
+    associationCount: 0,
+    associationTargets: []
   };
   
   // Reset UI elements
